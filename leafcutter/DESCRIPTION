Package: leafcutter
Type: Package
Title: Alternative splicing quantification, differential splicing and splicing
    QTL mapping
Version: 1.0
Date: 2016-11-19
Author: David A. Knowles, Yang Li, Jonathan Pritchard
Maintainer: David A. Knowles <knowles84@gmail.com>
Description: Alternative Splicing Quantification, Differential Splicing and Splicing QTL Mapping
License: GPL (>= 3)
Depends:
    R (>= 3.0.2),
    Rcpp (>= 0.11.0),
Imports:
    rstan (>= 2.8.1),
    ggplot2,
    R.utils,
    gridExtra,
    reshape2,
    Hmisc,
    foreach,
    dplyr,
    doMC,
    optparse
LinkingTo: StanHeaders (>= 2.8.0), rstan (>= 2.8.1), BH (>= 1.58.0), Rcpp (>=
    0.11.0), RcppEigen
<<<<<<< HEAD
RoxygenNote: 6.0.1
=======
RoxygenNote: 5.0.1
>>>>>>> 0c8f8459
<|MERGE_RESOLUTION|>--- conflicted
+++ resolved
@@ -24,8 +24,4 @@
     optparse
 LinkingTo: StanHeaders (>= 2.8.0), rstan (>= 2.8.1), BH (>= 1.58.0), Rcpp (>=
     0.11.0), RcppEigen
-<<<<<<< HEAD
 RoxygenNote: 6.0.1
-=======
-RoxygenNote: 5.0.1
->>>>>>> 0c8f8459
