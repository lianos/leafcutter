% Generated by roxygen2: do not edit by hand
% Please edit documentation in R/differential_splicing.R
\name{differential_splicing}
\alias{differential_splicing}
\title{Perform pairwise differential splicing analysis.}
\usage{
<<<<<<< HEAD
differential_splicing(counts, x, confounders = NULL, max_cluster_size = 10,
=======
differential_splicing(counts, x, max_cluster_size = 10,
>>>>>>> 3b591f89
  min_samples_per_intron = 5, min_samples_per_group = 4,
  min_coverage = 20, timeout = 10, robust = F, debug = F)
}
\arguments{
\item{counts}{An [introns] x [samples] matrix of counts. The rownames must be of the form chr:start:end:cluid. If the counts file comes from the leafcutter clustering code this should be the case already.}

\item{x}{A [samples] numeric vector, should typically be 0s and 1s, although in principle scaling shouldn't matter.}

\item{max_cluster_size}{Don't test clusters with more introns than this}

\item{min_samples_per_intron}{Ignore introns used (i.e. at least one supporting read) in fewer than n samples}

\item{min_samples_per_group}{Require this many samples in each group to have at least min_coverage reads}

\item{min_coverage}{Require min_samples_per_group samples in each group to have at least this many reads}

\item{timeout}{Maximum time (in seconds) allowed for a single optimization run}

\item{robust}{Whether to use the robust model (explicitly models outliers). Generally not required/recommended for differential splicing.}

\item{debug}{If true writes more output}
}
\value{
A per cluster list of results. Clusters that were not tested will be represented by a string saying why.
}
\description{
Parallelization across tested clusters is achieved using foreach/doMC, so the number of threads that will be used is determined by the cores argument passed to registerDoMC.
<<<<<<< HEAD
}
=======
}
>>>>>>> 3b591f89
<|MERGE_RESOLUTION|>--- conflicted
+++ resolved
@@ -4,11 +4,7 @@
 \alias{differential_splicing}
 \title{Perform pairwise differential splicing analysis.}
 \usage{
-<<<<<<< HEAD
 differential_splicing(counts, x, confounders = NULL, max_cluster_size = 10,
-=======
-differential_splicing(counts, x, max_cluster_size = 10,
->>>>>>> 3b591f89
   min_samples_per_intron = 5, min_samples_per_group = 4,
   min_coverage = 20, timeout = 10, robust = F, debug = F)
 }
@@ -36,8 +32,4 @@
 }
 \description{
 Parallelization across tested clusters is achieved using foreach/doMC, so the number of threads that will be used is determined by the cores argument passed to registerDoMC.
-<<<<<<< HEAD
-}
-=======
-}
->>>>>>> 3b591f89
+}